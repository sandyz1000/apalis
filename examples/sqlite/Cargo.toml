[package]
name = "sqlite-example"
version = "0.1.0"
authors = ["Njuguna Mureithi <mureithinjuguna@gmail.com>"]
edition = "2018"
license = "MIT OR Apache-2.0"

[dependencies]
anyhow = "1"
tokio = { version = "1", features = ["full"] }
apalis = { path = "../../", features = [
    "sqlite",
    "limit",
    "tracing",
    "tokio-comp",
] }
serde = { version = "1", features = ["derive"] }
tracing-subscriber = "0.3.11"
chrono = { version = "0.4", default-features = false, features = ["clock"] }
email-service = { path = "../email-service" }


[dependencies.tracing]
default-features = false
version = "0.1"

[dependencies.sqlx]
<<<<<<< HEAD
version = "0.8.0"
=======
version = "0.8.1"
>>>>>>> 5d844894
default-features = false
features = ["sqlite"]<|MERGE_RESOLUTION|>--- conflicted
+++ resolved
@@ -25,10 +25,6 @@
 version = "0.1"
 
 [dependencies.sqlx]
-<<<<<<< HEAD
-version = "0.8.0"
-=======
 version = "0.8.1"
->>>>>>> 5d844894
 default-features = false
 features = ["sqlite"]