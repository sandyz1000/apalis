[package]
name = "tracing-example"
version = "0.1.0"
authors = ["Njuguna Mureithi <mureithinjuguna@gmail.com>"]
edition = "2018"
license = "MIT OR Apache-2.0"

[dependencies]
anyhow = "1"
apalis = { path = "../../", features = ["redis"] }
serde = "1"
<<<<<<< HEAD
tokio = { version = "1", features = ["macros"] }
=======
tokio = { version ="1", features = ["full"]}
>>>>>>> 5d844894
env_logger = "0.10"
tracing-subscriber = { version = "0.3.11", features = ["env-filter", "json"] }
chrono = { version = "0.4", default-features = false, features = ["clock"] }
email-service = { path = "../email-service" }
futures = "0.3"


[dependencies.tracing]
default-features = false
version = "0.1"<|MERGE_RESOLUTION|>--- conflicted
+++ resolved
@@ -9,11 +9,7 @@
 anyhow = "1"
 apalis = { path = "../../", features = ["redis"] }
 serde = "1"
-<<<<<<< HEAD
-tokio = { version = "1", features = ["macros"] }
-=======
 tokio = { version ="1", features = ["full"]}
->>>>>>> 5d844894
 env_logger = "0.10"
 tracing-subscriber = { version = "0.3.11", features = ["env-filter", "json"] }
 chrono = { version = "0.4", default-features = false, features = ["clock"] }
